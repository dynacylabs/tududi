--- conflicted
+++ resolved
@@ -530,8 +530,6 @@
 
         try {
             await deleteProject(project.uid);
-<<<<<<< HEAD
-=======
 
             // Update the global projects store to remove the deleted project
             const currentProjects = projectsStore.projects;
@@ -540,7 +538,6 @@
             );
             projectsStore.setProjects(updatedProjects);
 
->>>>>>> 27032b55
             navigate('/projects');
         } catch {
             // Error deleting project - silently handled
