--- conflicted
+++ resolved
@@ -23,7 +23,6 @@
                 ],
             });
             if (user) {
-<<<<<<< HEAD
                 const admin = await isAdmin(user.id);
                 return res.json({
                     user: {
@@ -35,9 +34,6 @@
                         is_admin: admin,
                     },
                 });
-=======
-                return res.json({ user });
->>>>>>> 33eb2ce7
             }
         }
 
